"""The AI module for Chesster.
The base module implement the API for AIs, while
variants will use that API to compete in Chesster
"""
from .human import Human
from .random import RandomAI
<<<<<<< HEAD
from .jeffbot import Jeffbot
from .joshai import SteinsGate
from .tyler_westland import TylerWestlandAI
=======
from .wayne import Wayne
>>>>>>> 05f5526c


AIs = {
    Human.__name__: Human,
    RandomAI.__name__: RandomAI,
<<<<<<< HEAD
    Jeffbot.__name__: Jeffbot,
    SteinsGate.__name__: SteinsGate,
    TylerWestlandAI.__name__: TylerWestlandAI
=======
    Wayne.__name__: Wayne,
>>>>>>> 05f5526c
}

class NonExistentAI(Exception):
    def __init__(self, ai:str):
        self.ai = ai

    def __str__(self):
        return f"{self.ai} is not a valid AI name. Valid AIs are "\
                f"{','.join(AIs.keys())}"
<|MERGE_RESOLUTION|>--- conflicted
+++ resolved
@@ -4,25 +4,19 @@
 """
 from .human import Human
 from .random import RandomAI
-<<<<<<< HEAD
 from .jeffbot import Jeffbot
 from .joshai import SteinsGate
 from .tyler_westland import TylerWestlandAI
-=======
 from .wayne import Wayne
->>>>>>> 05f5526c
 
 
 AIs = {
     Human.__name__: Human,
     RandomAI.__name__: RandomAI,
-<<<<<<< HEAD
     Jeffbot.__name__: Jeffbot,
     SteinsGate.__name__: SteinsGate,
-    TylerWestlandAI.__name__: TylerWestlandAI
-=======
-    Wayne.__name__: Wayne,
->>>>>>> 05f5526c
+    TylerWestlandAI.__name__: TylerWestlandAI,
+    Wayne.__name__: Wayne
 }
 
 class NonExistentAI(Exception):
