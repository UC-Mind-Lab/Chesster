--- conflicted
+++ resolved
@@ -4,29 +4,23 @@
 """
 from .human import Human
 from .random import RandomAI
-<<<<<<< HEAD
 from .ARCAI import ARCAI
+from .bayley import BayleyAI
 from .jeffbot import Jeffbot
 from .joshai import SteinsGate
 from .tyler_westland import TylerWestlandAI
 from .wayne import Wayne
-=======
-from .bayley import BayleyAI
->>>>>>> b64f4e99
 
 
 AIs = {
     Human.__name__: Human,
     RandomAI.__name__: RandomAI,
-<<<<<<< HEAD
     ARCAI.__name__: ARCAI,
+    BayleyAI.__name__: BayleyAI,
     Jeffbot.__name__: Jeffbot,
     SteinsGate.__name__: SteinsGate,
     TylerWestlandAI.__name__: TylerWestlandAI,
     Wayne.__name__: Wayne
-=======
-    BayleyAI.__name__: BayleyAI
->>>>>>> b64f4e99
 }
 
 class NonExistentAI(Exception):
